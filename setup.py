#!/usr/bin/env python
# -*- coding: utf-8 -*-
'''
Platform: Intertwine.io's website

Untangle the world's problems

Created by Intertwine
Copyright (c) 2015, 2016

License:  Proprietary.  All rights reserved.
'''
import os
import re
import sys

from setuptools import setup
from setuptools.command.test import test as TestCommand

package_name = 'intertwine'
# Grab package information without importing
with open('{}/__init__.py'.format(package_name), 'r') as fd:
    pattern = '^__(?P<key>[0-9_A-Za-z]+)__\s+\=\s+[\'"]?(?P<value>.*)[\'"]?$'
    eng = re.compile(pattern)
    data = {}
    for line in fd:
        if eng.search(line):
            group_data = [m.groupdict() for m in eng.finditer(line)][0]
            key = group_data['key']
            value = group_data['value']
            if value.endswith("'"):
                value = value.rstrip("'")
            data[key] = value

# Setup README documentation in RST format if pypandoc exists
try:
    import pypandoc
    long_description = pypandoc.convert('README.md', 'rst')
except ImportError:
    with open('README.md', 'r') as fd:
        long_description = fd.read()


###############################################################################
#  Requirements
###############################################################################
# Identifies what is needed to prior to running setup
setup_requires = [
    'pip',                  # MIT
    'pytest-runner',        # MIT
]

# Identifies what is needed to run this package
install_requires = [
    'flask',                # BSD
<<<<<<< HEAD
    'flask-admin',          # BSD
    'flask-bootstrap',      # BSD
    'flask-restless',       # BSD
=======
    'flask-bootstrap',      # BSD
>>>>>>> 2f86b3ce
    'flask-security',       # MIT
    'flask-sqlalchemy',     # BSD
    'flask-wtf',            # BSD
    'future',               # MIT
    'titlecase',            # MIT
    'urlnorm',              # MIT
    # 'flask-login',          # MIT
    # 'Jinja2',               # BSD
<<<<<<< HEAD
    # 'python-dateutil',      # PSF
    # 'mimerender',           # MIT
=======
>>>>>>> 2f86b3ce
    # 'six',                  # MIT
    # 'SQLAlchemy',           # MIT
    # 'Werkzeug',             # BSD
    # 'WTForms',              # BSD
<<<<<<< HEAD
    # 'dominate',             # GPL3 variant - remove from Intertwine?
=======
>>>>>>> 2f86b3ce
]

# Identifies what is needed to run this package as a developer
dev_requires = [
    'flask-debugtoolbar',   # BSD
]

# Identifies what is needed to run the scripts included
script_requires = [
    'docopt',               # MIT
    'pyyaml',               # MIT
]

# Identifies what is needed for tests to run
testing_requires = [
    'flask-debugtoolbar',   # BSD
    'pytest',               # MIT
    'pytest-cov',           # MIT
    'pytest-flake8',        # BSD
    'pytest-xdist',         # MIT
    # 'coverage',             # Apache
    # 'flake8',               # MIT
    # 'mccabe',               # Expat
    # 'pep8',                 # Expat
    # 'pyflakes',             # MIT
]


# Identifies what is needed for deployment
deploy_requires = [
]


# Identifies what is needed for generating documentation
doc_requires = [
    'sphinx',               # BSD
    # 'alabaster',            # BSD
    # 'pypandoc',             # MIT
    # 'sphinx-rtd-theme',     # MIT
]

extras_requires = {
    'dev': (install_requires +
            script_requires +
            dev_requires +
            testing_requires +
            deploy_requires),
    'docs': doc_requires,
    'deploy': deploy_requires,
    'script': script_requires,
    'tests': testing_requires,
}

# In requirements.txt, but not categorized above:
#     'apipkg',               # MIT
#     'Babel',                # BSD
#     'blinker',              # MIT
#     'docutils',             # GPL3 for tools/editors/emacs/rst.el; rest is public domain, Python, BSD
<<<<<<< HEAD
=======
#     'dominate',             # GPL3 variant - remove from Intertwine?
>>>>>>> 2f86b3ce
#     'execnet',              # MIT
#     'Flask-Mail',           # BSD
#     'Flask-Principal',      # MIT
#     'itsdangerous',         # BSD
#     'MarkupSafe',           # BSD
#     'passlib',              # BSD
#     'py',                   # MIT
#     'Pygments',             # BSD
#     'pytz',                 # MIT
#     'snowballstemmer',      # BSD
#     'visitor',              # MIT
#     'wheel',                # MIT

###############################################################################
#  Commands
###############################################################################
# Setup test installation
class PyTest(TestCommand):
    test_package_name = package_name

    def finalize_options(self):
        TestCommand.finalize_options(self)
        _test_args = [
            '--verbose',
            '--ignore=build',
            '--cov={0}'.format(self.test_package_name),
            '--cov-report=term-missing',
            '--pep8',
            '--flake8',
            '--norecursedirs'
        ]
        extra_args = os.environ.get('PYTEST_EXTRA_ARGS')
        if extra_args is not None:
            _test_args.extend(extra_args.split())
        self.test_args = _test_args
        self.test_suite = True

    def run_tests(self):
        import pytest
        errno = pytest.main(self.test_args)
        sys.exit(errno)


setup(
    name=data.get('title'),
    version=data.get('version'),
    author=data.get('author'),
    author_email=data.get('email'),
    description=data.get('shortdesc'),
    long_description=long_description,
    license=data.get('license'),
    url=data.get('url'),
    packages=[package_name],
    package_data={},
    classifiers=[
        'Development Status :: 2 - Pre-Alpha',
        'Intended Audience :: Developers',
        'License :: Other/Proprietary License',
        'Operating System :: OS Independent',
        'Programming Language :: Python :: 2.7',
        'Programming Language :: Python :: 3.5',
        'Programming Language :: Python :: Implementation :: CPython',
        'Programming Language :: Python :: Implementation :: PyPy'
    ],
    install_requires=install_requires,
    setup_requires=setup_requires,
    extras_require=extras_requires,
    tests_require=testing_requires,
    test_suite='tests',
    cmdclass={'test': PyTest},
)<|MERGE_RESOLUTION|>--- conflicted
+++ resolved
@@ -53,13 +53,7 @@
 # Identifies what is needed to run this package
 install_requires = [
     'flask',                # BSD
-<<<<<<< HEAD
-    'flask-admin',          # BSD
     'flask-bootstrap',      # BSD
-    'flask-restless',       # BSD
-=======
-    'flask-bootstrap',      # BSD
->>>>>>> 2f86b3ce
     'flask-security',       # MIT
     'flask-sqlalchemy',     # BSD
     'flask-wtf',            # BSD
@@ -68,19 +62,10 @@
     'urlnorm',              # MIT
     # 'flask-login',          # MIT
     # 'Jinja2',               # BSD
-<<<<<<< HEAD
-    # 'python-dateutil',      # PSF
-    # 'mimerender',           # MIT
-=======
->>>>>>> 2f86b3ce
     # 'six',                  # MIT
     # 'SQLAlchemy',           # MIT
     # 'Werkzeug',             # BSD
     # 'WTForms',              # BSD
-<<<<<<< HEAD
-    # 'dominate',             # GPL3 variant - remove from Intertwine?
-=======
->>>>>>> 2f86b3ce
 ]
 
 # Identifies what is needed to run this package as a developer
@@ -139,10 +124,7 @@
 #     'Babel',                # BSD
 #     'blinker',              # MIT
 #     'docutils',             # GPL3 for tools/editors/emacs/rst.el; rest is public domain, Python, BSD
-<<<<<<< HEAD
-=======
 #     'dominate',             # GPL3 variant - remove from Intertwine?
->>>>>>> 2f86b3ce
 #     'execnet',              # MIT
 #     'Flask-Mail',           # BSD
 #     'Flask-Principal',      # MIT
@@ -198,7 +180,6 @@
     packages=[package_name],
     package_data={},
     classifiers=[
-        'Development Status :: 2 - Pre-Alpha',
         'Intended Audience :: Developers',
         'License :: Other/Proprietary License',
         'Operating System :: OS Independent',
