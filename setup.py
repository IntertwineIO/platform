#!/usr/bin/env python
# -*- coding: utf-8 -*-
'''
Platform: Intertwine.io's website

Untangle the world's problems

Created by Intertwine
Copyright (c) 2015, 2016

License:  Proprietary.  All rights reserved.
'''
import os
import re
import sys

from setuptools import setup
from setuptools.command.test import test as TestCommand

package_name = 'intertwine'
# Grab package information without importing
with open('{}/__init__.py'.format(package_name), 'r') as fd:
    pattern = '^__(?P<key>[0-9_A-Za-z]+)__\s+\=\s+[\'"]?(?P<value>.*)[\'"]?$'
    eng = re.compile(pattern)
    data = {}
    for line in fd:
        if eng.search(line):
            group_data = [m.groupdict() for m in eng.finditer(line)][0]
            key = group_data['key']
            value = group_data['value']
            if value.endswith("'"):
                value = value.rstrip("'")
            data[key] = value

# Setup README documentation in RST format if pypandoc exists
try:
    import pypandoc
    long_description = pypandoc.convert('README.md', 'rst')
except ImportError:
    with open('README.md', 'r') as fd:
        long_description = fd.read()


###############################################################################
#  Requirements
###############################################################################
# Identifies what is needed to prior to running setup
setup_requires = [
    'pip',                  # MIT
    'pytest-runner',        # MIT
]

# Identifies what is needed to run this package
install_requires = [
    'flask',                # BSD
    'flask-bootstrap',      # BSD
    'flask-login',          # MIT
    'flask-security',       # MIT
    'flask-sqlalchemy',     # BSD
    'flask-wtf',            # BSD
    'future',               # MIT
    'Jinja2',               # BSD
    'six',                  # MIT
    'SQLAlchemy',           # MIT
    'titlecase',            # MIT
    'urlnorm',              # MIT
    'Werkzeug',             # BSD
    'WTForms',              # BSD
]

# Identifies what is needed to run this package as a developer
dev_requires = [
    'flask-debugtoolbar',   # BSD
]

# Identifies what is needed to run the scripts included
script_requires = [
    'docopt',               # MIT
    'pyyaml',               # MIT
]

# Identifies what is needed for tests to run
testing_requires = [
<<<<<<< HEAD
    'coverage',             # Apache
    'flake8',               # MIT
    'mccabe',               # Expat
    'pep8',                 # Expat
    'pyflakes',             # MIT
    'pytest',               # MIT
    'pytest-cache',         # MIT
    'pytest-cov',           # MIT
    'pytest-flake8',        # BSD
    'pytest-xdist',         # MIT
=======
    'flask-debugtoolbar',
    'pytest',
    'pytest-cov',
    'pytest-flake8',
    'pytest-xdist',
>>>>>>> a1b07ff1
]


# Identifies what is needed for deployment
deploy_requires = [
]


# Identifies what is needed for generating documentation
doc_requires = [
    'alabaster',            # BSD
    'pypandoc',             # MIT
    'sphinx',               # BSD
    'sphinx-rtd-theme',     # MIT
]

extras_requires = {
    'dev': (install_requires +
            script_requires +
            dev_requires +
            testing_requires +
            deploy_requires),
    'docs': doc_requires,
    'deploy': deploy_requires,
    'script': script_requires,
    'tests': testing_requires,
}

# In requirements.txt, but not categorized above:
#     'apipkg',               # MIT
#     'Babel',                # BSD
#     'blinker',              # MIT
#     'docutils',             # GPL3 for tools/editors/emacs/rst.el; rest is public domain, Python, 2-Clause BSD
#     'dominate',             # GPL3 variant - remove from intertwine?
#     'execnet',              # MIT
#     'Flask-Mail',           # BSD
#     'Flask-Principal',      # MIT
#     'itsdangerous',         # BSD
#     'MarkupSafe',           # BSD
#     'passlib',              # BSD
#     'py',                   # ?
#     'Pygments',             # BSD
#     'pytz',                 # MIT
#     'snowballstemmer',      # BSD
#     'visitor',              # MIT
#     'wheel',                # MIT

###############################################################################
#  Commands
###############################################################################
# Setup test installation
class PyTest(TestCommand):
    test_package_name = package_name

    def finalize_options(self):
        TestCommand.finalize_options(self)
        _test_args = [
            '--verbose',
            '--ignore=build',
            '--cov={0}'.format(self.test_package_name),
            '--cov-report=term-missing',
            '--pep8',
            '--flake8',
            '--norecursedirs'
        ]
        extra_args = os.environ.get('PYTEST_EXTRA_ARGS')
        if extra_args is not None:
            _test_args.extend(extra_args.split())
        self.test_args = _test_args
        self.test_suite = True

    def run_tests(self):
        import pytest
        errno = pytest.main(self.test_args)
        sys.exit(errno)


setup(
    name=data.get('title'),
    version=data.get('version'),
    author=data.get('author'),
    author_email=data.get('email'),
    description=data.get('shortdesc'),
    long_description=long_description,
    license=data.get('license'),
    url=data.get('url'),
    packages=[package_name],
    package_data={},
    classifiers=[
        'Intended Audience :: Developers',
        'License :: Other/Proprietary License',
        'Operating System :: OS Independent',
        'Programming Language :: Python :: 2.7',
        'Programming Language :: Python :: 3.5',
        'Programming Language :: Python :: Implementation :: CPython',
        'Programming Language :: Python :: Implementation :: PyPy'
    ],
    install_requires=install_requires,
    setup_requires=setup_requires,
    extras_require=extras_requires,
    tests_require=testing_requires,
    test_suite='tests',
    cmdclass={'test': PyTest},
)<|MERGE_RESOLUTION|>--- conflicted
+++ resolved
@@ -54,18 +54,18 @@
 install_requires = [
     'flask',                # BSD
     'flask-bootstrap',      # BSD
-    'flask-login',          # MIT
     'flask-security',       # MIT
     'flask-sqlalchemy',     # BSD
     'flask-wtf',            # BSD
     'future',               # MIT
-    'Jinja2',               # BSD
-    'six',                  # MIT
-    'SQLAlchemy',           # MIT
-    'titlecase',            # MIT
-    'urlnorm',              # MIT
-    'Werkzeug',             # BSD
-    'WTForms',              # BSD
+    # 'flask-login',          # MIT
+    # 'Jinja2',               # BSD
+    # 'six',                  # MIT
+    # 'SQLAlchemy',           # MIT
+    # 'titlecase',            # MIT
+    # 'urlnorm',              # MIT
+    # 'Werkzeug',             # BSD
+    # 'WTForms',              # BSD
 ]
 
 # Identifies what is needed to run this package as a developer
@@ -81,24 +81,16 @@
 
 # Identifies what is needed for tests to run
 testing_requires = [
-<<<<<<< HEAD
-    'coverage',             # Apache
-    'flake8',               # MIT
-    'mccabe',               # Expat
-    'pep8',                 # Expat
-    'pyflakes',             # MIT
+    # 'coverage',             # Apache
+    # 'flake8',               # MIT
+    # 'mccabe',               # Expat
+    # 'pep8',                 # Expat
+    # 'pyflakes',             # MIT
+    'flask-debugtoolbar',   # BSD
     'pytest',               # MIT
-    'pytest-cache',         # MIT
     'pytest-cov',           # MIT
     'pytest-flake8',        # BSD
     'pytest-xdist',         # MIT
-=======
-    'flask-debugtoolbar',
-    'pytest',
-    'pytest-cov',
-    'pytest-flake8',
-    'pytest-xdist',
->>>>>>> a1b07ff1
 ]
 
 
@@ -109,10 +101,10 @@
 
 # Identifies what is needed for generating documentation
 doc_requires = [
-    'alabaster',            # BSD
-    'pypandoc',             # MIT
+    # 'alabaster',            # BSD
+    # 'pypandoc',             # MIT
     'sphinx',               # BSD
-    'sphinx-rtd-theme',     # MIT
+    # 'sphinx-rtd-theme',     # MIT
 ]
 
 extras_requires = {
