--- conflicted
+++ resolved
@@ -86,9 +86,5 @@
 Temporary Items
 .apdisk
 
-<<<<<<< HEAD
-# Database
-=======
 # Databases
->>>>>>> a1b07ff1
 *.db